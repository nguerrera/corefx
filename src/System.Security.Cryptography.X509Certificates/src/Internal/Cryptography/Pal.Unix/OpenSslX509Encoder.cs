--- conflicted
+++ resolved
@@ -264,8 +264,6 @@
                 return rsa;
             }
         }
-<<<<<<< HEAD
-=======
 
         private static DSA BuildDsaPublicKey(byte[] encodedKey, byte[] encodedParameters)
         {
@@ -335,28 +333,5 @@
 
             throw new CryptographicException();
         }
-
-        private static byte[] ConcatenateArrays(byte[][] segments)
-        {
-            int length = 0;
-
-            foreach (byte[] segment in segments)
-            {
-                length += segment.Length;
-            }
-
-            byte[] concatenated = new byte[length];
-
-            int offset = 0;
-
-            foreach (byte[] segment in segments)
-            {
-                Buffer.BlockCopy(segment, 0, concatenated, offset, segment.Length);
-                offset += segment.Length;
-            }
-
-            return concatenated;
-        }
->>>>>>> 264615a2
     }
 }