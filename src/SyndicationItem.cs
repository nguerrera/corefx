// Licensed to the .NET Foundation under one or more agreements.
// The .NET Foundation licenses this file to you under the MIT license.
// See the LICENSE file in the project root for more information.

namespace Microsoft.ServiceModel.Syndication
{
    using Microsoft.ServiceModel.Syndication.Resources;
    using System;
    using System.Collections.Generic;
    using System.Collections.ObjectModel;
    using System.Threading.Tasks;
    using System.Xml;

    // NOTE: This class implements Clone so if you add any members, please update the copy ctor
    public class SyndicationItem : IExtensibleSyndicationObject
    {
        private Collection<SyndicationPerson> _authors;
        private Uri _baseUri;
        private Collection<SyndicationCategory> _categories;
        private SyndicationContent _content;
        private Collection<SyndicationPerson> _contributors;
        private TextSyndicationContent _copyright;
        private ExtensibleSyndicationObject _extensions = new ExtensibleSyndicationObject();
        private string _id;
        private DateTimeOffset _lastUpdatedTime;
        private Collection<SyndicationLink> _links;
        private DateTimeOffset _publishDate;
        private SyndicationFeed _sourceFeed;
        private TextSyndicationContent _summary;
        private TextSyndicationContent _title;

        public SyndicationItem()
            : this(null, null, null)
        {
        }

        public SyndicationItem(string title, string content, Uri itemAlternateLink)
            : this(title, content, itemAlternateLink, null, DateTimeOffset.MinValue)
        {
        }

        public SyndicationItem(string title, string content, Uri itemAlternateLink, string id, DateTimeOffset lastUpdatedTime)
            : this(title, (content != null) ? new TextSyndicationContent(content) : null, itemAlternateLink, id, lastUpdatedTime)
        {
        }

        public SyndicationItem(string title, SyndicationContent content, Uri itemAlternateLink, string id, DateTimeOffset lastUpdatedTime)
        {
            if (title != null)
            {
                this.Title = new TextSyndicationContent(title);
            }
<<<<<<< HEAD

            _content = content;

=======
            _content = content;
>>>>>>> a8a8dfe4
            if (itemAlternateLink != null)
            {
                this.Links.Add(SyndicationLink.CreateAlternateLink(itemAlternateLink));
            }
<<<<<<< HEAD

=======
>>>>>>> a8a8dfe4
            _id = id;
            _lastUpdatedTime = lastUpdatedTime;
        }

        protected SyndicationItem(SyndicationItem source)
        {
            if (source == null)
            {
                throw new ArgumentNullException("source");
            }
<<<<<<< HEAD

=======
>>>>>>> a8a8dfe4
            _extensions = source._extensions.Clone();
            _authors = FeedUtils.ClonePersons(source._authors);
            _categories = FeedUtils.CloneCategories(source._categories);
            _content = (source._content != null) ? source._content.Clone() : null;
            _contributors = FeedUtils.ClonePersons(source._contributors);
            _copyright = FeedUtils.CloneTextContent(source._copyright);
            _id = source._id;
            _lastUpdatedTime = source._lastUpdatedTime;
            _links = FeedUtils.CloneLinks(source._links);
            _publishDate = source._publishDate;
            if (source.SourceFeed != null)
            {
                _sourceFeed = source._sourceFeed.Clone(false);
                _sourceFeed.Items = new Collection<SyndicationItem>();
            }
<<<<<<< HEAD

=======
>>>>>>> a8a8dfe4
            _summary = FeedUtils.CloneTextContent(source._summary);
            _baseUri = source._baseUri;
            _title = FeedUtils.CloneTextContent(source._title);
        }

        public Dictionary<XmlQualifiedName, string> AttributeExtensions
        {
            get { return _extensions.AttributeExtensions; }
        }

        public Collection<SyndicationPerson> Authors
        {
            get
            {
                if (_authors == null)
                {
                    _authors = new NullNotAllowedCollection<SyndicationPerson>();
                }
                return _authors;
            }
        }

        public Uri BaseUri
        {
            get { return _baseUri; }
            set { _baseUri = value; }
        }

        public Collection<SyndicationCategory> Categories
        {
            get
            {
                if (_categories == null)
                {
                    _categories = new NullNotAllowedCollection<SyndicationCategory>();
                }
                return _categories;
            }
        }

        public SyndicationContent Content
        {
            get { return _content; }
            set { _content = value; }
        }

        public Collection<SyndicationPerson> Contributors
        {
            get
            {
                if (_contributors == null)
                {
                    _contributors = new NullNotAllowedCollection<SyndicationPerson>();
                }
                return _contributors;
            }
        }

        public TextSyndicationContent Copyright
        {
            get { return _copyright; }
            set { _copyright = value; }
        }

        public SyndicationElementExtensionCollection ElementExtensions
        {
            get { return _extensions.ElementExtensions; }
        }

        public string Id
        {
            get { return _id; }
            set { _id = value; }
        }

        public DateTimeOffset LastUpdatedTime
        {
            get { return _lastUpdatedTime; }
            set { _lastUpdatedTime = value; }
        }

        public Collection<SyndicationLink> Links
        {
            get
            {
                if (_links == null)
                {
                    _links = new NullNotAllowedCollection<SyndicationLink>();
                }
                return _links;
            }
        }

        public DateTimeOffset PublishDate
        {
            get { return _publishDate; }
            set { _publishDate = value; }
        }

        public SyndicationFeed SourceFeed
        {
            get { return _sourceFeed; }
            set { _sourceFeed = value; }
        }

        public TextSyndicationContent Summary
        {
            get { return _summary; }
            set { _summary = value; }
        }

        public TextSyndicationContent Title
        {
            get { return _title; }
            set { _title = value; }
        }

        public static async Task<SyndicationItem> LoadAsync(XmlReader reader)
        {
            return await LoadAsync<SyndicationItem>(reader);
        }

<<<<<<< HEAD
        public static async Task<TSyndicationItem> LoadAsync<TSyndicationItem>(XmlReader reader)
=======
        public static TSyndicationItem Load<TSyndicationItem>(XmlReader reader)
>>>>>>> a8a8dfe4
            where TSyndicationItem : SyndicationItem, new()
        {
            if (reader == null)
            {
                throw new ArgumentNullException("reader");
            }

            //Atom10ItemFormatter<TSyndicationItem> atomSerializer = new Atom10ItemFormatter<TSyndicationItem>();
            //if (atomSerializer.CanRead(reader))
            //{
            //    atomSerializer.ReadFrom(reader);
            //    return atomSerializer.Item as TSyndicationItem;
            //}

            Rss20ItemFormatter<TSyndicationItem> rssSerializer = new Rss20ItemFormatter<TSyndicationItem>();

            if (rssSerializer.CanRead(reader))
            {
                await rssSerializer.ReadFromAsync(reader);
                return rssSerializer.Item as TSyndicationItem;
            }

            throw new XmlException(String.Format(SR.UnknownItemXml, reader.LocalName, reader.NamespaceURI));
        }


        public void AddPermalink(Uri permalink)
        {
            if (permalink == null)
            {
                throw new ArgumentNullException("permalink");
            }
            this.Id = permalink.AbsoluteUri;
            this.Links.Add(SyndicationLink.CreateAlternateLink(permalink));
        }

        public virtual SyndicationItem Clone()
        {
            return new SyndicationItem(this);
        }

        public Atom10ItemFormatter GetAtom10Formatter()
        {
            return new Atom10ItemFormatter(this);
        }

        public Rss20ItemFormatter GetRss20Formatter()
        {
            return GetRss20Formatter(true);
        }

        public Rss20ItemFormatter GetRss20Formatter(bool serializeExtensionsAsAtom)
        {
            return new Rss20ItemFormatter(this, serializeExtensionsAsAtom);
        }

        public void SaveAsAtom10(XmlWriter writer)
        {
            this.GetAtom10Formatter().WriteTo(writer);
        }

        public void SaveAsRss20(XmlWriter writer)
        {
            this.GetRss20Formatter().WriteTo(writer);
        }

        protected internal virtual SyndicationCategory CreateCategory()
        {
            return new SyndicationCategory();
        }

        protected internal virtual SyndicationLink CreateLink()
        {
            return new SyndicationLink();
        }

        protected internal virtual SyndicationPerson CreatePerson()
        {
            return new SyndicationPerson();
        }

        protected internal virtual bool TryParseAttribute(string name, string ns, string value, string version)
        {
            return false;
        }

        protected internal virtual bool TryParseContent(XmlReader reader, string contentType, string version, out SyndicationContent content)
        {
            content = null;
            return false;
        }

        protected internal virtual bool TryParseElement(XmlReader reader, string version)
        {
            return false;
        }

        protected internal virtual void WriteAttributeExtensions(XmlWriter writer, string version)
        {
            _extensions.WriteAttributeExtensions(writer);
        }

        protected internal virtual void WriteElementExtensions(XmlWriter writer, string version)
        {
            _extensions.WriteElementExtensions(writer);
        }

        internal void LoadElementExtensions(XmlReader readerOverUnparsedExtensions, int maxExtensionSize)
        {
            _extensions.LoadElementExtensions(readerOverUnparsedExtensions, maxExtensionSize);
        }

        internal void LoadElementExtensions(XmlBuffer buffer)
        {
            _extensions.LoadElementExtensions(buffer);
        }
    }
}

<|MERGE_RESOLUTION|>--- conflicted
+++ resolved
@@ -50,21 +50,12 @@
             {
                 this.Title = new TextSyndicationContent(title);
             }
-<<<<<<< HEAD
 
             _content = content;
-
-=======
-            _content = content;
->>>>>>> a8a8dfe4
             if (itemAlternateLink != null)
             {
                 this.Links.Add(SyndicationLink.CreateAlternateLink(itemAlternateLink));
             }
-<<<<<<< HEAD
-
-=======
->>>>>>> a8a8dfe4
             _id = id;
             _lastUpdatedTime = lastUpdatedTime;
         }
@@ -75,10 +66,6 @@
             {
                 throw new ArgumentNullException("source");
             }
-<<<<<<< HEAD
-
-=======
->>>>>>> a8a8dfe4
             _extensions = source._extensions.Clone();
             _authors = FeedUtils.ClonePersons(source._authors);
             _categories = FeedUtils.CloneCategories(source._categories);
@@ -94,10 +81,6 @@
                 _sourceFeed = source._sourceFeed.Clone(false);
                 _sourceFeed.Items = new Collection<SyndicationItem>();
             }
-<<<<<<< HEAD
-
-=======
->>>>>>> a8a8dfe4
             _summary = FeedUtils.CloneTextContent(source._summary);
             _baseUri = source._baseUri;
             _title = FeedUtils.CloneTextContent(source._title);
@@ -219,12 +202,8 @@
         {
             return await LoadAsync<SyndicationItem>(reader);
         }
-
-<<<<<<< HEAD
+        
         public static async Task<TSyndicationItem> LoadAsync<TSyndicationItem>(XmlReader reader)
-=======
-        public static TSyndicationItem Load<TSyndicationItem>(XmlReader reader)
->>>>>>> a8a8dfe4
             where TSyndicationItem : SyndicationItem, new()
         {
             if (reader == null)
