﻿// Copyright (c) Microsoft. All rights reserved.
// Licensed under the MIT license. See LICENSE file in the project root for full license information.

using System.Collections.Generic;
using System.Diagnostics;
using System.Reflection.Internal;

namespace System.Reflection.Metadata.Ecma335
{
    /// <summary>
    /// Provides extension methods for working with certain raw elements of the Ecma 335 metadata tables and heaps.
    /// </summary>
    public static class MetadataReaderExtensions
    {
        /// <summary>
        /// Returns the number of rows in the specified table.
        /// </summary>
        /// <exception cref="ArgumentNullException"><paramref name="reader"/> is null.</exception>
        /// <exception cref="ArgumentOutOfRangeException"><paramref name="tableIndex"/> is not a valid table index.</exception>
        public static int GetTableRowCount(this MetadataReader reader, TableIndex tableIndex)
        {
            if (reader == null)
            {
                throw new ArgumentNullException("reader");
            }

            if ((int)tableIndex >= TableIndexExtensions.Count)
            {
                Throw.TableIndexOutOfRange();
            }

            return reader.TableRowCounts[(int)tableIndex];
        }

        /// <summary>
        /// Returns the size of a row in the specified table.
        /// </summary>
        /// <exception cref="ArgumentNullException"><paramref name="reader"/> is null.</exception>
        /// <exception cref="ArgumentOutOfRangeException"><paramref name="tableIndex"/> is not a valid table index.</exception>
        public static int GetTableRowSize(this MetadataReader reader, TableIndex tableIndex)
        {
            if (reader == null)
            {
                throw new ArgumentNullException("reader");
            }

            switch (tableIndex)
            {
                case TableIndex.Module: return reader.ModuleTable.RowSize;
                case TableIndex.TypeRef: return reader.TypeRefTable.RowSize;
                case TableIndex.TypeDef: return reader.TypeDefTable.RowSize;
                case TableIndex.FieldPtr: return reader.FieldPtrTable.RowSize;
                case TableIndex.Field: return reader.FieldTable.RowSize;
                case TableIndex.MethodPtr: return reader.MethodPtrTable.RowSize;
                case TableIndex.MethodDef: return reader.MethodDefTable.RowSize;
                case TableIndex.ParamPtr: return reader.ParamPtrTable.RowSize;
                case TableIndex.Param: return reader.ParamTable.RowSize;
                case TableIndex.InterfaceImpl: return reader.InterfaceImplTable.RowSize;
                case TableIndex.MemberRef: return reader.MemberRefTable.RowSize;
                case TableIndex.Constant: return reader.ConstantTable.RowSize;
                case TableIndex.CustomAttribute: return reader.CustomAttributeTable.RowSize;
                case TableIndex.FieldMarshal: return reader.FieldMarshalTable.RowSize;
                case TableIndex.DeclSecurity: return reader.DeclSecurityTable.RowSize;
                case TableIndex.ClassLayout: return reader.ClassLayoutTable.RowSize;
                case TableIndex.FieldLayout: return reader.FieldLayoutTable.RowSize;
                case TableIndex.StandAloneSig: return reader.StandAloneSigTable.RowSize;
                case TableIndex.EventMap: return reader.EventMapTable.RowSize;
                case TableIndex.EventPtr: return reader.EventPtrTable.RowSize;
                case TableIndex.Event: return reader.EventTable.RowSize;
                case TableIndex.PropertyMap: return reader.PropertyMapTable.RowSize;
                case TableIndex.PropertyPtr: return reader.PropertyPtrTable.RowSize;
                case TableIndex.Property: return reader.PropertyTable.RowSize;
                case TableIndex.MethodSemantics: return reader.MethodSemanticsTable.RowSize;
                case TableIndex.MethodImpl: return reader.MethodImplTable.RowSize;
                case TableIndex.ModuleRef: return reader.ModuleRefTable.RowSize;
                case TableIndex.TypeSpec: return reader.TypeSpecTable.RowSize;
                case TableIndex.ImplMap: return reader.ImplMapTable.RowSize;
                case TableIndex.FieldRva: return reader.FieldRvaTable.RowSize;
                case TableIndex.EncLog: return reader.EncLogTable.RowSize;
                case TableIndex.EncMap: return reader.EncMapTable.RowSize;
                case TableIndex.Assembly: return reader.AssemblyTable.RowSize;
                case TableIndex.AssemblyProcessor: return reader.AssemblyProcessorTable.RowSize;
                case TableIndex.AssemblyOS: return reader.AssemblyOSTable.RowSize;
                case TableIndex.AssemblyRef: return reader.AssemblyRefTable.RowSize;
                case TableIndex.AssemblyRefProcessor: return reader.AssemblyRefProcessorTable.RowSize;
                case TableIndex.AssemblyRefOS: return reader.AssemblyRefOSTable.RowSize;
                case TableIndex.File: return reader.FileTable.RowSize;
                case TableIndex.ExportedType: return reader.ExportedTypeTable.RowSize;
                case TableIndex.ManifestResource: return reader.ManifestResourceTable.RowSize;
                case TableIndex.NestedClass: return reader.NestedClassTable.RowSize;
                case TableIndex.GenericParam: return reader.GenericParamTable.RowSize;
                case TableIndex.MethodSpec: return reader.MethodSpecTable.RowSize;
                case TableIndex.GenericParamConstraint: return reader.GenericParamConstraintTable.RowSize;

                // debug tables
                case TableIndex.Document: return reader.DocumentTable.RowSize;
<<<<<<< HEAD
                case TableIndex.MethodBody: return reader.MethodBodyTable.RowSize;
=======
                case TableIndex.MethodDebugInformation: return reader.MethodDebugInformationTable.RowSize;
>>>>>>> b546f564
                case TableIndex.LocalScope: return reader.LocalScopeTable.RowSize;
                case TableIndex.LocalVariable: return reader.LocalVariableTable.RowSize;
                case TableIndex.LocalConstant: return reader.LocalConstantTable.RowSize;
                case TableIndex.ImportScope: return reader.ImportScopeTable.RowSize;
                case TableIndex.StateMachineMethod: return reader.StateMachineMethodTable.RowSize;
                case TableIndex.CustomDebugInformation: return reader.CustomDebugInformationTable.RowSize;

                default:
                    throw new ArgumentOutOfRangeException("tableIndex");
            }
        }

        /// <summary>
        /// Returns the offset from the start of metadata to the specified table.
        /// </summary>
        /// <exception cref="ArgumentNullException"><paramref name="reader"/> is null.</exception>
        /// <exception cref="ArgumentOutOfRangeException"><paramref name="tableIndex"/> is not a valid table index.</exception>
        public static unsafe int GetTableMetadataOffset(this MetadataReader reader, TableIndex tableIndex)
        {
            if (reader == null)
            {
                throw new ArgumentNullException("reader");
            }

            return (int)(reader.GetTableMetadataBlock(tableIndex).Pointer - reader.Block.Pointer);
        }

        private static MemoryBlock GetTableMetadataBlock(this MetadataReader reader, TableIndex tableIndex)
        {
            Debug.Assert(reader != null);

            switch (tableIndex)
            {
                case TableIndex.Module: return reader.ModuleTable.Block;
                case TableIndex.TypeRef: return reader.TypeRefTable.Block;
                case TableIndex.TypeDef: return reader.TypeDefTable.Block;
                case TableIndex.FieldPtr: return reader.FieldPtrTable.Block;
                case TableIndex.Field: return reader.FieldTable.Block;
                case TableIndex.MethodPtr: return reader.MethodPtrTable.Block;
                case TableIndex.MethodDef: return reader.MethodDefTable.Block;
                case TableIndex.ParamPtr: return reader.ParamPtrTable.Block;
                case TableIndex.Param: return reader.ParamTable.Block;
                case TableIndex.InterfaceImpl: return reader.InterfaceImplTable.Block;
                case TableIndex.MemberRef: return reader.MemberRefTable.Block;
                case TableIndex.Constant: return reader.ConstantTable.Block;
                case TableIndex.CustomAttribute: return reader.CustomAttributeTable.Block;
                case TableIndex.FieldMarshal: return reader.FieldMarshalTable.Block;
                case TableIndex.DeclSecurity: return reader.DeclSecurityTable.Block;
                case TableIndex.ClassLayout: return reader.ClassLayoutTable.Block;
                case TableIndex.FieldLayout: return reader.FieldLayoutTable.Block;
                case TableIndex.StandAloneSig: return reader.StandAloneSigTable.Block;
                case TableIndex.EventMap: return reader.EventMapTable.Block;
                case TableIndex.EventPtr: return reader.EventPtrTable.Block;
                case TableIndex.Event: return reader.EventTable.Block;
                case TableIndex.PropertyMap: return reader.PropertyMapTable.Block;
                case TableIndex.PropertyPtr: return reader.PropertyPtrTable.Block;
                case TableIndex.Property: return reader.PropertyTable.Block;
                case TableIndex.MethodSemantics: return reader.MethodSemanticsTable.Block;
                case TableIndex.MethodImpl: return reader.MethodImplTable.Block;
                case TableIndex.ModuleRef: return reader.ModuleRefTable.Block;
                case TableIndex.TypeSpec: return reader.TypeSpecTable.Block;
                case TableIndex.ImplMap: return reader.ImplMapTable.Block;
                case TableIndex.FieldRva: return reader.FieldRvaTable.Block;
                case TableIndex.EncLog: return reader.EncLogTable.Block;
                case TableIndex.EncMap: return reader.EncMapTable.Block;
                case TableIndex.Assembly: return reader.AssemblyTable.Block;
                case TableIndex.AssemblyProcessor: return reader.AssemblyProcessorTable.Block;
                case TableIndex.AssemblyOS: return reader.AssemblyOSTable.Block;
                case TableIndex.AssemblyRef: return reader.AssemblyRefTable.Block;
                case TableIndex.AssemblyRefProcessor: return reader.AssemblyRefProcessorTable.Block;
                case TableIndex.AssemblyRefOS: return reader.AssemblyRefOSTable.Block;
                case TableIndex.File: return reader.FileTable.Block;
                case TableIndex.ExportedType: return reader.ExportedTypeTable.Block;
                case TableIndex.ManifestResource: return reader.ManifestResourceTable.Block;
                case TableIndex.NestedClass: return reader.NestedClassTable.Block;
                case TableIndex.GenericParam: return reader.GenericParamTable.Block;
                case TableIndex.MethodSpec: return reader.MethodSpecTable.Block;
                case TableIndex.GenericParamConstraint: return reader.GenericParamConstraintTable.Block;

                // debug tables
                case TableIndex.Document: return reader.DocumentTable.Block;
<<<<<<< HEAD
                case TableIndex.MethodBody: return reader.MethodBodyTable.Block;
=======
                case TableIndex.MethodDebugInformation: return reader.MethodDebugInformationTable.Block;
>>>>>>> b546f564
                case TableIndex.LocalScope: return reader.LocalScopeTable.Block;
                case TableIndex.LocalVariable: return reader.LocalVariableTable.Block;
                case TableIndex.LocalConstant: return reader.LocalConstantTable.Block;
                case TableIndex.ImportScope: return reader.ImportScopeTable.Block;
                case TableIndex.StateMachineMethod: return reader.StateMachineMethodTable.Block;
                case TableIndex.CustomDebugInformation: return reader.CustomDebugInformationTable.Block;

                default:
                    throw new ArgumentOutOfRangeException("tableIndex");
            }
        }

        /// <summary>
        /// Returns the size of the specified heap.
        /// </summary>
        /// <exception cref="ArgumentNullException"><paramref name="reader"/> is null.</exception>
        /// <exception cref="ArgumentOutOfRangeException"><paramref name="heapIndex"/> is not a valid heap index.</exception>
        public static int GetHeapSize(this MetadataReader reader, HeapIndex heapIndex)
        {
            if (reader == null)
            {
                throw new ArgumentNullException("reader");
            }

            return reader.GetMetadataBlock(heapIndex).Length;
        }

        /// <summary>
        /// Returns the offset from the start of metadata to the specified heap.
        /// </summary>
        /// <exception cref="ArgumentNullException"><paramref name="reader"/> is null.</exception>
        /// <exception cref="ArgumentOutOfRangeException"><paramref name="heapIndex"/> is not a valid heap index.</exception>
        public static unsafe int GetHeapMetadataOffset(this MetadataReader reader, HeapIndex heapIndex)
        {
            if (reader == null)
            {
                throw new ArgumentNullException("reader");
            }

            return (int)(reader.GetMetadataBlock(heapIndex).Pointer - reader.Block.Pointer);
        }

        /// <summary>
        /// Returns the size of the specified heap.
        /// </summary>
        /// <exception cref="ArgumentNullException"><paramref name="reader"/> is null.</exception>
        /// <exception cref="ArgumentOutOfRangeException"><paramref name="heapIndex"/> is not a valid heap index.</exception>
        private static MemoryBlock GetMetadataBlock(this MetadataReader reader, HeapIndex heapIndex)
        {
            Debug.Assert(reader != null);

            switch (heapIndex)
            {
                case HeapIndex.UserString:
                    return reader.UserStringStream.Block;

                case HeapIndex.String:
                    return reader.StringStream.Block;

                case HeapIndex.Blob:
                    return reader.BlobStream.Block;

                case HeapIndex.Guid:
                    return reader.GuidStream.Block;

                default:
                    throw new ArgumentOutOfRangeException("heapIndex");
            }
        }

        /// <summary>
        /// Returns the a handle to the UserString that follows the given one in the UserString heap or a nil handle if it is the last one.
        /// </summary>
        /// <exception cref="ArgumentNullException"><paramref name="reader"/> is null.</exception>
        public static UserStringHandle GetNextHandle(this MetadataReader reader, UserStringHandle handle)
        {
            if (reader == null)
            {
                throw new ArgumentNullException("reader");
            }

            return reader.UserStringStream.GetNextHandle(handle);
        }

        /// <summary>
        /// Returns the a handle to the Blob that follows the given one in the Blob heap or a nil handle if it is the last one.
        /// </summary>
        /// <exception cref="ArgumentNullException"><paramref name="reader"/> is null.</exception>
        public static BlobHandle GetNextHandle(this MetadataReader reader, BlobHandle handle)
        {
            if (reader == null)
            {
                throw new ArgumentNullException("reader");
            }

            return reader.BlobStream.GetNextHandle(handle);
        }

        /// <summary>
        /// Returns the a handle to the String that follows the given one in the String heap or a nil handle if it is the last one.
        /// </summary>
        /// <exception cref="ArgumentNullException"><paramref name="reader"/> is null.</exception>
        public static StringHandle GetNextHandle(this MetadataReader reader, StringHandle handle)
        {
            if (reader == null)
            {
                throw new ArgumentNullException("reader");
            }

            return reader.StringStream.GetNextHandle(handle);
        }

        /// <summary>
        /// Enumerates entries of EnC log.
        /// </summary>
        /// <exception cref="ArgumentNullException"><paramref name="reader"/> is null.</exception> 
        public static IEnumerable<EditAndContinueLogEntry> GetEditAndContinueLogEntries(this MetadataReader reader)
        {
            if (reader == null)
            {
                throw new ArgumentNullException("reader");
            }

            for (int rid = 1; rid <= reader.EncLogTable.NumberOfRows; rid++)
            {
                yield return new EditAndContinueLogEntry(
                    new EntityHandle(reader.EncLogTable.GetToken(rid)),
                    reader.EncLogTable.GetFuncCode(rid));
            }
        }

        /// <summary>
        /// Enumerates entries of EnC map.
        /// </summary>
        /// <exception cref="ArgumentNullException"><paramref name="reader"/> is null.</exception>
        public static IEnumerable<EntityHandle> GetEditAndContinueMapEntries(this MetadataReader reader)
        {
            if (reader == null)
            {
                throw new ArgumentNullException("reader");
            }

            for (int rid = 1; rid <= reader.EncMapTable.NumberOfRows; rid++)
            {
                yield return new EntityHandle(reader.EncMapTable.GetToken(rid));
            }
        }

        /// <summary>
        /// Enumerate types that define one or more properties. 
        /// </summary>
        /// <returns>
        /// The resulting sequence corresponds exactly to entries in PropertyMap table, 
        /// i.e. n-th returned <see cref="TypeDefinitionHandle"/> is stored in n-th row of PropertyMap.
        /// </returns>
        public static IEnumerable<TypeDefinitionHandle> GetTypesWithProperties(this MetadataReader reader)
        {
            if (reader == null)
            {
                throw new ArgumentNullException("reader");
            }

            for (int rid = 1; rid <= reader.PropertyMapTable.NumberOfRows; rid++)
            {
                yield return reader.PropertyMapTable.GetParentType(rid);
            }
        }

        /// <summary>
        /// Enumerate types that define one or more events. 
        /// </summary>
        /// <returns>
        /// The resulting sequence corresponds exactly to entries in EventMap table, 
        /// i.e. n-th returned <see cref="TypeDefinitionHandle"/> is stored in n-th row of EventMap.
        /// </returns>
        public static IEnumerable<TypeDefinitionHandle> GetTypesWithEvents(this MetadataReader reader)
        {
            if (reader == null)
            {
                throw new ArgumentNullException("reader");
            }

            for (int rid = 1; rid <= reader.EventMapTable.NumberOfRows; rid++)
            {
                yield return reader.EventMapTable.GetParentType(rid);
            }
        }
    }
}<|MERGE_RESOLUTION|>--- conflicted
+++ resolved
@@ -94,11 +94,7 @@
 
                 // debug tables
                 case TableIndex.Document: return reader.DocumentTable.RowSize;
-<<<<<<< HEAD
-                case TableIndex.MethodBody: return reader.MethodBodyTable.RowSize;
-=======
                 case TableIndex.MethodDebugInformation: return reader.MethodDebugInformationTable.RowSize;
->>>>>>> b546f564
                 case TableIndex.LocalScope: return reader.LocalScopeTable.RowSize;
                 case TableIndex.LocalVariable: return reader.LocalVariableTable.RowSize;
                 case TableIndex.LocalConstant: return reader.LocalConstantTable.RowSize;
@@ -180,11 +176,7 @@
 
                 // debug tables
                 case TableIndex.Document: return reader.DocumentTable.Block;
-<<<<<<< HEAD
-                case TableIndex.MethodBody: return reader.MethodBodyTable.Block;
-=======
                 case TableIndex.MethodDebugInformation: return reader.MethodDebugInformationTable.Block;
->>>>>>> b546f564
                 case TableIndex.LocalScope: return reader.LocalScopeTable.Block;
                 case TableIndex.LocalVariable: return reader.LocalVariableTable.Block;
                 case TableIndex.LocalConstant: return reader.LocalConstantTable.Block;
